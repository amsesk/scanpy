import numpy as np
import pandas as pd
from scipy.sparse import issparse
from matplotlib import pyplot as pl
from matplotlib import rcParams

from .. import utils
from ...utils import doc_params
from ... import logging as logg
from ..anndata import scatter, ranking
from ..utils import timeseries, timeseries_subplot, timeseries_as_heatmap
from ..docs import doc_scatter_bulk, doc_show_save_ax


# ------------------------------------------------------------------------------
# PCA
# ------------------------------------------------------------------------------


@doc_params(scatter_bulk=doc_scatter_bulk, show_save_ax=doc_show_save_ax)
def pca(adata, **params):
    """\
    Plot PCA results.

    The parameters are the ones of the scatter plot. Call pca_ranking separately
    if you want to change the default settings.

    Parameters
    ----------
    adata : :class:`~anndata.AnnData`
        Annotated data matrix.
    color : string or list of strings, optional (default: `None`)
        Keys for observation/cell annotation either as list `["ann1", "ann2"]` or
        string `"ann1,ann2,..."`.
    use_raw : `bool`, optional (default: `True`)
        Use `raw` attribute of `adata` if present.
    {scatter_bulk}
    show : bool, optional (default: `None`)
         Show the plot, do not return axis.
    save : `bool` or `str`, optional (default: `None`)
        If `True` or a `str`, save the figure. A string is appended to the
        default filename. Infer the filetype if ending on {{'.pdf', '.png', '.svg'}}.
    """
    show = params['show'] if 'show' in params else None
    if 'show' in params: del params['show']
    pca_scatter(adata, **params, show=False)
    pca_loadings(adata, show=False)
    pca_variance_ratio(adata, show=show)


@doc_params(scatter_bulk=doc_scatter_bulk, show_save_ax=doc_show_save_ax)
def pca_scatter(
        adata,
        color=None,
        use_raw=True,
        sort_order=True,
        alpha=None,
        groups=None,
        components=None,
        projection='2d',
        legend_loc='right margin',
        legend_fontsize=None,
        legend_fontweight=None,
        color_map=None,
        palette=None,
        right_margin=None,
        size=None,
        title=None,
        show=None,
        save=None,
        ax=None):
    """\
    Scatter plot in PCA coordinates.

    Parameters
    ----------
    adata : :class:`~anndata.AnnData`
        Annotated data matrix.
    color : string or list of strings, optional (default: `None`)
        Keys for observation/cell annotation either as list `["ann1", "ann2"]` or
        string `"ann1,ann2,..."`.
    use_raw : `bool`, optional (default: `True`)
        Use `raw` attribute of `adata` if present.
    {scatter_bulk}
    show : bool, optional (default: `None`)
         Show the plot, do not return axis.
    save : `bool` or `str`, optional (default: `None`)
        If `True` or a `str`, save the figure. A string is appended to the
        default filename. Infer the filetype if ending on {{'.pdf', '.png', '.svg'}}.
    ax : matplotlib.Axes
         A matplotlib axes object.

    Returns
    -------
    If `show==False` a `matplotlib.Axis` or a list of it.
    """
    axs = scatter(
        adata,
        basis='pca',
        color=color,
        use_raw=use_raw,
        sort_order=sort_order,
        alpha=alpha,
        groups=groups,
        components=components,
        projection=projection,
        legend_loc=legend_loc,
        legend_fontsize=legend_fontsize,
        legend_fontweight=legend_fontweight,
        color_map=color_map,
        palette=palette,
        right_margin=right_margin,
        size=size,
        title=title,
        show=False,
        save=False, ax=ax)
    utils.savefig_or_show('pca_scatter', show=show, save=save)
    if show == False: return axs


def pca_loadings(adata, components=None, show=None, save=None):
    """Rank genes according to contributions to PCs.

    Parameters
    ----------
    adata : :class:`~anndata.AnnData`
        Annotated data matrix.
    components : str or list of integers, optional
        For example, ``'1,2,3'`` means ``[1, 2, 3]``, first, second, third
        principal component.
    show : bool, optional (default: `None`)
        Show the plot, do not return axis.
    save : `bool` or `str`, optional (default: `None`)
        If `True` or a `str`, save the figure. A string is appended to the
        default filename. Infer the filetype if ending on {{'.pdf', '.png', '.svg'}}.
    """
    if components is None: components = [1, 2, 3]
    elif isinstance(components, str): components = components.split(',')
    components = np.array(components) - 1
    ranking(adata, 'varm', 'PCs', indices=components)
    utils.savefig_or_show('pca_loadings', show=show, save=save)


def pca_variance_ratio(adata, log=False, show=None, save=None):
    """Plot the variance ratio.

    Parameters
    ----------
    show : bool, optional (default: `None`)
         Show the plot, do not return axis.
    save : `bool` or `str`, optional (default: `None`)
        If `True` or a `str`, save the figure. A string is appended to the
        default filename. Infer the filetype if ending on {{'.pdf', '.png', '.svg'}}.
    """
    ranking(adata, 'uns', 'variance_ratio', dictionary='pca', labels='PC', log=log)
    utils.savefig_or_show('pca_variance_ratio', show=show, save=save)


# ------------------------------------------------------------------------------
# Subgroup identification and ordering - clustering, pseudotime, branching
# and tree inference tools
# ------------------------------------------------------------------------------


def dpt_timeseries(adata, color_map=None, show=None, save=None, as_heatmap=True):
    """Heatmap of pseudotime series.

    Parameters
    ----------
    as_heatmap : bool (default: False)
        Plot the timeseries as heatmap.
    """
    if adata.n_vars > 100:
        logg.warn('Plotting more than 100 genes might take some while,'
                  'consider selecting only highly variable genes, for example.')
    # only if number of genes is not too high
    if as_heatmap:
        # plot time series as heatmap, as in Haghverdi et al. (2016), Fig. 1d
        timeseries_as_heatmap(adata.X[adata.obs['dpt_order_indices'].values],
                              var_names=adata.var_names,
                              highlightsX=adata.uns['dpt_changepoints'],
                              color_map=color_map)
    else:
        # plot time series as gene expression vs time
        timeseries(adata.X[adata.obs['dpt_order_indices'].values],
                   var_names=adata.var_names,
                   highlightsX=adata.uns['dpt_changepoints'],
                   xlim=[0, 1.3*adata.X.shape[0]])
    pl.xlabel('dpt order')
    utils.savefig_or_show('dpt_timeseries', save=save, show=show)


def dpt_groups_pseudotime(adata, color_map=None, palette=None, show=None, save=None):
    """Plot groups and pseudotime."""
    pl.figure()
    pl.subplot(211)
    timeseries_subplot(adata.obs['dpt_groups'].cat.codes,
                       time=adata.obs['dpt_order'].values,
                       color=np.asarray(adata.obs['dpt_groups']),
                       highlightsX=adata.uns['dpt_changepoints'],
                       ylabel='dpt groups',
                       yticks=(np.arange(len(adata.obs['dpt_groups'].cat.categories), dtype=int)
                                     if len(adata.obs['dpt_groups'].cat.categories) < 5 else None),
                       palette=palette)
    pl.subplot(212)
    timeseries_subplot(adata.obs['dpt_pseudotime'].values,
                       time=adata.obs['dpt_order'].values,
                       color=adata.obs['dpt_pseudotime'].values,
                       xlabel='dpt order',
                       highlightsX=adata.uns['dpt_changepoints'],
                       ylabel='pseudotime',
                       yticks=[0, 1],
                       color_map=color_map)
    utils.savefig_or_show('dpt_groups_pseudotime', save=save, show=show)


@doc_params(show_save_ax=doc_show_save_ax)
def rank_genes_groups(adata, groups=None, n_genes=20, gene_symbols=None, key=None, fontsize=8,
                      n_panels_per_row=4, sharey=True, show=None, save=None, ax=None):
    """\
    Plot ranking of genes.

    Parameters
    ----------
    adata : :class:`~anndata.AnnData`
        Annotated data matrix.
    groups : `str` or `list` of `str`
        The groups for which to show the gene ranking.
    gene_symbols : `str`
        Key for field in `.var` that stores gene symbols if you do not want to
        use `.var_names`.
    n_genes : `int`, optional (default: 20)
        Number of genes to show.
    fontsize : `int`, optional (default: 8)
        Fontsize for gene names.
    n_panels_per_row: `int`, optional (default: 4)
        Number of panels shown per row.
    sharey: `bool`, optional (default: True)
        Controls if the y-axis of each panels should be shared. But setting
        sharey=False, each panel has its own y-axis range.

    {show_save_ax}
    """
    if key is None:
        key = 'rank_genes_groups'
    groups_key = str(adata.uns[key]['params']['groupby'])
    reference = str(adata.uns[key]['params']['reference'])
    group_names = (adata.uns[key]['names'].dtype.names
                   if groups is None else groups)
    # one panel for each group
    n_panels = len(group_names)
    # set up the figure
    n_panels_x = n_panels_per_row
    n_panels_y = np.ceil(len(group_names) / n_panels_x).astype(int)

    from matplotlib import gridspec
    fig = pl.figure(figsize=(n_panels_x * rcParams['figure.figsize'][0],
                             n_panels_y * rcParams['figure.figsize'][1]))
    left = 0.2/n_panels_x
    bottom = 0.13/n_panels_y
    gs = gridspec.GridSpec(nrows=n_panels_y,
                           ncols=n_panels_x,
                           left=left,
                           right=1-(n_panels_x-1)*left-0.01/n_panels_x,
                           bottom=bottom,
                           top=1-(n_panels_y-1)*bottom-0.1/n_panels_y,
                           wspace=0.22,
                           hspace=0.4)

    ax0 = None
    ymin = np.Inf
    ymax = -np.Inf
    for count, group_name in enumerate(group_names):
        if sharey is True:
            if ax0 is None:
                ax = fig.add_subplot(gs[count])
                ax0 = ax
            else:
                ax = fig.add_subplot(gs[count], sharey=ax0)
        else:
            ax = fig.add_subplot(gs[count])

        gene_names = adata.uns[key]['names'][group_name]
        scores = adata.uns[key]['scores'][group_name]
        for ig, g in enumerate(gene_names[:n_genes]):
            gene_name = gene_names[ig]
            if adata.raw is not None and adata.uns[key]['params']['use_raw']:
                ax.text(
                    ig, scores[ig],
                    gene_name if gene_symbols is None else adata.raw.var[gene_symbols][gene_name],
                    rotation='vertical', verticalalignment='bottom',
                    horizontalalignment='center', fontsize=fontsize)
            else:
                ax.text(
                    ig, scores[ig],
                    gene_name if gene_symbols is None else adata.var[gene_symbols][gene_name],
                    rotation='vertical', verticalalignment='bottom',
                    horizontalalignment='center', fontsize=fontsize)
<<<<<<< HEAD
        ax.set_title('{} vs. {}'.format(group_name, reference))
        ax.set_xlabel('ranking')

        # print the 'score' label only on the first panel per row.
        if count % n_panels_x == 0:
            ax.set_ylabel('score')

        ax.set_xlim(-0.9, ig + 1-0.1)

        if sharey is True:
            ymin = min(ymin, np.min(scores))
            ymax = max(ymax, np.max(scores))
        else:
            ymin = np.min(scores)
            ymax = np.max(scores)
            ymax += 0.3*(np.max(scores)-np.min(scores))
            ax.set_ylim([ymin, ymax])

    if sharey is True:
=======
        pl.title('{} vs. {}'.format(group_name, reference))
        if count >= n_panels_x * (n_panels_y - 1): pl.xlabel('ranking')
        if count % n_panels_x == 0: pl.ylabel('score')
        ymin = np.min(scores)
        ymax = np.max(scores)
>>>>>>> 28f5034b
        ymax += 0.3*(ymax-ymin)
        ax.set_ylim([ymin, ymax])

    writekey = ('rank_genes_groups_'
                + str(adata.uns[key]['params']['groupby']))
    utils.savefig_or_show(writekey, show=show, save=save)


@doc_params(show_save_ax=doc_show_save_ax)
def _rank_genes_groups_plot(adata, plot_type='heatmap', groups=None,
                            n_genes=10, key=None,
                            show=None, save=None, **kwds):
    """\
    Plot ranking of genes using the specified plot type

    Parameters
    ----------
    adata : :class:`~anndata.AnnData`
        Annotated data matrix.
    groups : `str` or `list` of `str`
        The groups for which to show the gene ranking.
    n_genes : `int`, optional (default: 10)
        Number of genes to show.
    {show_save_ax}
    """
    if key is None:
        key = 'rank_genes_groups'

    groups_key = str(adata.uns[key]['params']['groupby'])
    group_names = (adata.uns[key]['names'].dtype.names
                   if groups is None else groups)

    # make a list of tuples containing the index for the start gene and the
    # end gene that should be labelled
    group_positions = [(x, x + n_genes -1) for x in range(0, n_genes * len(group_names), n_genes)]

    # sum(list, []) is used to flatten the gene list
    gene_names = sum([list(adata.uns[key]['names'][x][:n_genes]) for x in group_names], [])

    if plot_type == 'dotplot':
        from ..anndata import dotplot
        dotplot(adata, gene_names, groups_key, var_group_labels=group_names,
                var_group_positions=group_positions, show=show, save=save, **kwds)

    if plot_type == 'heatmap':
        from ..anndata import heatmap
        heatmap(adata, gene_names, groups_key, var_group_labels=group_names,
                var_group_positions=group_positions, show=show, save=save, **kwds)

    if plot_type == 'stacked_violin':
        from ..anndata import stacked_violin
        stacked_violin(adata, gene_names, groups_key, var_group_labels=group_names,
                       var_group_positions=group_positions, show=show, save=save, **kwds)


@doc_params(show_save_ax=doc_show_save_ax)
def rank_genes_groups_heatmap(adata, groups=None, n_genes=10, key=None,
                               show=None, save=None, **kwds):
    """\
    Plot ranking of genes using heatmap plot (see `heatmap`)

    Parameters
    ----------
    adata : :class:`~anndata.AnnData`
        Annotated data matrix.
    groups : `str` or `list` of `str`
        The groups for which to show the gene ranking.
    n_genes : `int`, optional (default: 10)
        Number of genes to show.
    key : `str`
        Key used to store the ranking results in `adata.uns`.
    **kwds : keyword arguments
        Are passed to `scanpy.api.pl.heatmap`.
    {show_save_ax}
    """

    _rank_genes_groups_plot(adata, plot_type='heatmap', groups=groups, n_genes=n_genes,
                            key=key, show=show, save=save, **kwds)


@doc_params(show_save_ax=doc_show_save_ax)
def rank_genes_groups_dotplot(adata, groups=None, n_genes=10, key=None,
                              show=None, save=None, **kwds):
    """\
    Plot ranking of genes using dotplot plot (see `dotplot`)

    Parameters
    ----------
    adata : :class:`~anndata.AnnData`
        Annotated data matrix.
    groups : `str` or `list` of `str`
        The groups for which to show the gene ranking.
    n_genes : `int`, optional (default: 10)
        Number of genes to show.
    key : `str`
        Key used to store the ranking results in `adata.uns`.
    {show_save_ax}
    **kwds : keyword arguments
        Are passed to `scanpy.api.pl.dotplot`.
    """

    _rank_genes_groups_plot(adata, plot_type='dotplot', groups=groups, n_genes=n_genes,
                            key=key, show=show, save=save, **kwds)


@doc_params(show_save_ax=doc_show_save_ax)
def rank_genes_groups_stacked_violin(adata, groups=None, n_genes=10, key=None,
                                     show=None, save=None, **kwds):
    """\
    Plot ranking of genes using stacked_violin plot (see `stacked_violin`)

    Parameters
    ----------
    adata : :class:`~anndata.AnnData`
        Annotated data matrix.
    groups : `str` or `list` of `str`
        The groups for which to show the gene ranking.
    n_genes : `int`, optional (default: 10)
        Number of genes to show.
    key : `str`
        Key used to store the ranking results in `adata.uns`.
    {show_save_ax}
    **kwds : keyword arguments
        Are passed to `scanpy.api.pl.stacked_violin`.
    """

    _rank_genes_groups_plot(adata, plot_type='stacked_violin', groups=groups, n_genes=n_genes,
                            key=key, show=show, save=save, **kwds)


@doc_params(show_save_ax=doc_show_save_ax)
def rank_genes_groups_violin(
        adata, groups=None, n_genes=20,
        gene_names=None, gene_symbols=None,
        use_raw=None,
        key=None,
        split=True,
        scale='width',
        strip=True, jitter=True, size=1,
        ax=None, show=None, save=None):
    """\
    Plot ranking of genes for all tested comparisons.

    Parameters
    ----------
    adata : :class:`~anndata.AnnData`
        Annotated data matrix.
    groups : list of `str`, optional (default: `None`)
        List of group names.
    n_genes : `int`, optional (default: 20)
        Number of genes to show. Is ignored if `gene_names` is passed.
    gene_names : `None` or list of `str` (default: `None`)
        List of genes to plot. Is only useful if interested in a custom gene list,
        which is not the result of :func:`scanpy.api.tl.rank_genes_groups`.
    gene_symbols : `str`, optional (default: `None`)
        Key for field in `.var` that stores gene symbols if you do not want to
        use `.var_names` displayed in the plot.
    use_raw : `bool`, optional (default: `None`)
        Use `raw` attribute of `adata` if present. Defaults to the value that
        was used in :func:`~scanpy.api.tl.rank_genes_groups`.
    split : `bool`, optional (default: `True`)
        Whether to split the violins or not.
    scale : `str`, optional (default: 'width')
        See `seaborn.violinplot`.
    strip : `bool`, optional (default: `True`)
        Show a strip plot on top of the violin plot.
    jitter : `int`, `float`, `bool`, optional (default: `True`)
        If set to 0, no points are drawn. See `seaborn.stripplot`.
    size : `int`, optional (default: 1)
        Size of the jitter points.
    {show_save_ax}
    """
    if key is None:
        key = 'rank_genes_groups'
    groups_key = str(adata.uns[key]['params']['groupby'])
    if use_raw is None:
        use_raw = bool(adata.uns[key]['params']['use_raw'])
    reference = str(adata.uns[key]['params']['reference'])
    groups_names = (adata.uns[key]['names'].dtype.names
                    if groups is None else groups)
    if isinstance(groups_names, str): groups_names = [groups_names]
    axs = []
    for group_name in groups_names:
        if gene_names is None:
            gene_names = adata.uns[
                key]['names'][group_name][:n_genes]
        df = pd.DataFrame()
        new_gene_names = []
        for g in gene_names:
            if adata.raw is not None and use_raw:
                X_col = adata.raw[:, g].X
            else:
                X_col = adata[:, g].X
            if issparse(X_col): X_col = X_col.toarray().flatten()
            new_gene_names.append(
                g if gene_symbols is None else adata.var[gene_symbols][g])
            df[g] = X_col
        df['hue'] = adata.obs[groups_key].astype(str).values
        if reference == 'rest':
            df.loc[df['hue'] != group_name, 'hue'] = 'rest'
        else:
            df.loc[~df['hue'].isin([group_name, reference]), 'hue'] = np.nan
        df['hue'] = df['hue'].astype('category')
        df_tidy = pd.melt(df, id_vars='hue', value_vars=new_gene_names)
        x = 'variable'
        y = 'value'
        hue_order = [group_name, reference]
        import seaborn as sns
        _ax = sns.violinplot(x=x, y=y, data=df_tidy, inner=None,
                             hue_order=hue_order, hue='hue', split=split,
                             scale=scale, orient='vertical', ax=ax)
        if strip:
            _ax = sns.stripplot(x=x, y=y, data=df_tidy,
                                hue='hue', dodge=True, hue_order=hue_order,
                                jitter=jitter, color='black', size=size, ax=_ax)
        _ax.set_xlabel('genes')
        _ax.set_title('{} vs. {}'.format(group_name, reference))
        _ax.legend_.remove()
        _ax.set_ylabel('expression')
        _ax.set_xticklabels(gene_names, rotation='vertical')
        writekey = ('rank_genes_groups_'
                    + str(adata.uns[key]['params']['groupby'])
                    + '_' + group_name)
        utils.savefig_or_show(writekey, show=show, save=save)
        axs.append(_ax)
    if show == False: return axs


def sim(adata, tmax_realization=None, as_heatmap=False, shuffle=False,
        show=None, save=None):
    """Plot results of simulation.

    Parameters
    ----------
    as_heatmap : bool (default: False)
        Plot the timeseries as heatmap.
    tmax_realization : int or None (default: False)
        Number of observations in one realization of the time series. The data matrix
        adata.X consists in concatenated realizations.
    shuffle : bool, optional (default: False)
        Shuffle the data.
    save : `bool` or `str`, optional (default: `None`)
        If `True` or a `str`, save the figure. A string is appended to the
        default filename. Infer the filetype if ending on {{'.pdf', '.png', '.svg'}}.
    show : bool, optional (default: `None`)
        Show the plot, do not return axis.
    """
    from ... import utils as sc_utils
    if tmax_realization is not None: tmax = tmax_realization
    elif 'tmax_write' in adata.uns: tmax = adata.uns['tmax_write']
    else: tmax = adata.n_obs
    n_realizations = adata.n_obs/tmax
    if not shuffle:
        if not as_heatmap:
            timeseries(adata.X,
                       var_names=adata.var_names,
                       xlim=[0, 1.25*adata.n_obs],
                       highlightsX=np.arange(tmax, n_realizations*tmax, tmax),
                       xlabel='realizations')
        else:
            # plot time series as heatmap, as in Haghverdi et al. (2016), Fig. 1d
            timeseries_as_heatmap(adata.X,
                                  var_names=adata.var_names,
                                  highlightsX=np.arange(tmax, n_realizations*tmax, tmax))
        pl.xticks(np.arange(0, n_realizations*tmax, tmax),
                  np.arange(n_realizations).astype(int) + 1)
        utils.savefig_or_show('sim', save=save, show=show)
    else:
        # shuffled data
        X = adata.X
        X, rows = sc_utils.subsample(X, seed=1)
        timeseries(X,
                   var_names=adata.var_names,
                   xlim=[0, 1.25*adata.n_obs],
                   highlightsX=np.arange(tmax, n_realizations*tmax, tmax),
                   xlabel='index (arbitrary order)')
        utils.savefig_or_show('sim_shuffled', save=save, show=show)<|MERGE_RESOLUTION|>--- conflicted
+++ resolved
@@ -296,9 +296,9 @@
                     gene_name if gene_symbols is None else adata.var[gene_symbols][gene_name],
                     rotation='vertical', verticalalignment='bottom',
                     horizontalalignment='center', fontsize=fontsize)
-<<<<<<< HEAD
         ax.set_title('{} vs. {}'.format(group_name, reference))
-        ax.set_xlabel('ranking')
+        if count >= n_panels_x * (n_panels_y - 1):
+            ax.set_xlabel('ranking')
 
         # print the 'score' label only on the first panel per row.
         if count % n_panels_x == 0:
@@ -316,13 +316,6 @@
             ax.set_ylim([ymin, ymax])
 
     if sharey is True:
-=======
-        pl.title('{} vs. {}'.format(group_name, reference))
-        if count >= n_panels_x * (n_panels_y - 1): pl.xlabel('ranking')
-        if count % n_panels_x == 0: pl.ylabel('score')
-        ymin = np.min(scores)
-        ymax = np.max(scores)
->>>>>>> 28f5034b
         ymax += 0.3*(ymax-ymin)
         ax.set_ylim([ymin, ymax])
 
